#!/usr/bin/python
# -*- coding: utf-8 -*-

################################################################################
#
#	RMG - Reaction Mechanism Generator
#
#	Copyright (c) 2002-2009 Prof. William H. Green (whgreen@mit.edu) and the
#	RMG Team (rmg_dev@mit.edu)
#
#	Permission is hereby granted, free of charge, to any person obtaining a
#	copy of this software and associated documentation files (the 'Software'),
#	to deal in the Software without restriction, including without limitation
#	the rights to use, copy, modify, merge, publish, distribute, sublicense,
#	and/or sell copies of the Software, and to permit persons to whom the
#	Software is furnished to do so, subject to the following conditions:
#
#	The above copyright notice and this permission notice shall be included in
#	all copies or substantial portions of the Software.
#
#	THE SOFTWARE IS PROVIDED 'AS IS', WITHOUT WARRANTY OF ANY KIND, EXPRESS OR
#	IMPLIED, INCLUDING BUT NOT LIMITED TO THE WARRANTIES OF MERCHANTABILITY,
#	FITNESS FOR A PARTICULAR PURPOSE AND NONINFRINGEMENT. IN NO EVENT SHALL THE
#	AUTHORS OR COPYRIGHT HOLDERS BE LIABLE FOR ANY CLAIM, DAMAGES OR OTHER
#	LIABILITY, WHETHER IN AN ACTION OF CONTRACT, TORT OR OTHERWISE, ARISING
#	FROM, OUT OF OR IN CONNECTION WITH THE SOFTWARE OR THE USE OR OTHER
#	DEALINGS IN THE SOFTWARE.
#
################################################################################


"""
Contains the main function for RMG execution and several helper functions that
support it.
"""

import os
import os.path
import time
import logging
import io
import sys

import constants
import settings
import species
import reaction
<<<<<<< HEAD
=======

>>>>>>> 85c06b00

################################################################################

def execute(inputFile, options):
	"""
	Generate a reaction model for the set of reaction systems specified in an 
	input file at location `inputFile`. Output and temporary files will be 
	placed in the directories `outputDir` and `scratchDir`, respectively; if
	either of these are empty strings, the corresponding files will be placed
	in the same directory as the input file. The `libraryDir` parameter can be
	used to specify additional directories to search for RMG databases. The
	`verbose` parameter is an integer specifying the amount of log text seen
	at the console; the levels correspond to those of the :data:`logging` module.
	"""
	
	# Set directories
	settings.outputDirectory = options.outputDirectory
	settings.scratchDirectory = options.scratchDirectory
	settings.libraryDirectory = options.libraryDirectory

	# Save initialization time
	settings.initializationTime = time.time()

	# Set up log (uses stdout and a file)
	initializeLog(options.verbose)
	
	# Log start timestamp
	logging.info('RMG execution initiated at ' + time.asctime() + '\n')
	
	# Print out RMG header
	printRMGHeader()
	
	# Make output subdirectories
	plotDir = os.path.join(settings.outputDirectory, 'plot')
	if os.path.exists(plotDir):
		for f in os.listdir(plotDir):
			os.remove(plotDir + '/' + f)
		os.rmdir(plotDir)
	os.mkdir(plotDir)

	specDir = os.path.join(settings.outputDirectory, 'species')
	if os.path.exists(specDir):
		for f in os.listdir(specDir):
			os.remove(specDir + '/' + f)
		os.rmdir(specDir)
	os.mkdir(specDir)

	# Read input file
	reactionModel, coreSpecies, reactionSystems = io.readInputFile(inputFile)
	
	# Initialize reaction model
	if options.restart:
		import cPickle
<<<<<<< HEAD
		logging.info('Loading previous restart file...')
		f = open(os.path.join(settings.outputDirectory,'restart.pkl'), 'rb')
		species.speciesList = cPickle.load(f)
		species.speciesCounter = len(species.speciesList)
=======
		import ctml_writer
		logging.info('Loading previous restart file...')
		f = open(os.path.join(settings.outputDirectory,'restart.pkl'), 'rb')
		species.speciesList = cPickle.load(f)
		species.speciesCounter = cPickle.load(f)
>>>>>>> 85c06b00
		reaction.reactionList = cPickle.load(f)
		reactionModel = cPickle.load(f)
		reactionSystems = cPickle.load(f)
		f.close()
<<<<<<< HEAD
=======
		# Cantera stuff
		reload(ctml_writer) # ensure new empty ctml_writer._species and ._reactions lists
		for reactor in reactionSystems:
			# initialise the ctml_writer thing
			reactor.toCantera()
		for spec in reactionModel.core.species:
			# add species to ctml_writer._species list
			spec.toCantera() 
		for rxn in reactionModel.core.reactions:
			# add reaction to ctml_writer._reactions list
			rxn.toCantera()
		#print "enter 'c' to continue"; import pdb; pdb.set_trace()
>>>>>>> 85c06b00
		options.restart = False # have already restarted
	else:
		reactionModel.initialize(coreSpecies)

	# RMG execution statistics
	coreSpeciesCount = []
	coreReactionCount = []
	edgeSpeciesCount = []
	edgeReactionCount = []
	execTime = []
	restartSize = []
	memoryUse = []

	# Main RMG loop
	done = False
	while not done:

		done = True
		speciesToAdd = []
		for index, reactionSystem in enumerate(reactionSystems):
			
			# Conduct simulation
			logging.info('Conducting simulation of reaction system %s...' % (index+1))
			t, y, dydt, valid, spec = reactionSystem.simulate(reactionModel)

			# Postprocess results
			logging.info('Saving simulation results for reaction system %s...' % (index+1))
			reactionSystem.postprocess(reactionModel, t, y, dydt, str(index+1))

			# If simulation is invalid, note which species should be added to
			# the core
			if not valid:
				speciesToAdd.append(spec)
				done = False

		# Add the notes species to the core
		speciesToAdd = list(set(speciesToAdd))
		for spec in speciesToAdd:
			reactionModel.enlarge(spec)
		
		# Save the restart file
		import cPickle
		logging.info('Saving restart file...')
		f = open(os.path.join(settings.outputDirectory,'restart.pkl'), 'wb')
		cPickle.dump(species.speciesList, f)
<<<<<<< HEAD
=======
		cPickle.dump(species.speciesCounter, f)
>>>>>>> 85c06b00
		cPickle.dump(reaction.reactionList, f)
		cPickle.dump(reactionModel, f)
		cPickle.dump(reactionSystems, f)
		f.close()

		if not done:
			logging.info('Updating RMG execution statistics...')
			# Update RMG execution statistics
			coreSpeciesCount.append(len(reactionModel.core.species))
			coreReactionCount.append(len(reactionModel.core.reactions))
			edgeSpeciesCount.append(len(reactionModel.edge.species))
			edgeReactionCount.append(len(reactionModel.edge.reactions))
			execTime.append(time.time() - settings.initializationTime)
			from guppy import hpy
			hp = hpy()
			memoryUse.append(hp.heap().size / 1.0e6)
			logging.debug('Execution time: %s s' % (execTime[-1]))
			logging.debug('Memory used: %s MB' % (memoryUse[-1]))
			restartSize.append(os.path.getsize(os.path.join(settings.outputDirectory,'restart.pkl')) / 1.0e6)
			generateExecutionPlots(execTime, coreSpeciesCount, coreReactionCount, edgeSpeciesCount, edgeReactionCount, memoryUse, restartSize)

		logging.info('')


	# Write output file
	logging.info('MODEL GENERATION COMPLETED')
	logging.info('')
	logging.info('The final model core has %s species and %s reactions' % (len(reactionModel.core.species), len(reactionModel.core.reactions)))
	logging.info('The final model edge has %s species and %s reactions' % (len(reactionModel.edge.species), len(reactionModel.edge.reactions)))
	io.writeOutputFile(os.path.join(settings.outputDirectory,'output.xml'), reactionModel, reactionSystems)

	# Log end timestamp
	logging.info('RMG execution terminated at ' + time.asctime())
	
################################################################################

def initializeLog(verbose):
	"""
	Set up a logger for RMG to use to print output to stdout. The
	`verbose` parameter is an integer specifying the amount of log text seen
	at the console; the levels correspond to those of the :data:`logging` module.
	"""
	# Create logger
	logger = logging.getLogger()
	logger.setLevel(verbose)
	
	# Create console handler and set level to debug; send everything to stdout
	# rather than stderr
	ch = logging.StreamHandler(sys.stdout)
	ch.setLevel(verbose)
	
	# Create formatter and add to console handler
	#formatter = logging.Formatter('%(asctime)s - %(name)s - %(levelname)s - %(message)s', '%Y-%m-%d %H:%M:%S')
	formatter = logging.Formatter('%(message)s', '%Y-%m-%d %H:%M:%S')
	ch.setFormatter(formatter)
	
	# create file handler
	log_file_name = os.path.join(settings.outputDirectory,'RMG.log')
	if os.path.exists(log_file_name):
		backup_name = '_backup'.join(os.path.splitext(log_file_name))
		if os.path.exists(backup_name):
			print "Removing old file %s"%backup_name
			os.remove(backup_name)
		print "Renaming %s to %s"%(log_file_name, backup_name)
		os.rename(log_file_name, backup_name)
	fh = logging.FileHandler(filename=log_file_name) #, backupCount=3)
	fh.setLevel(logging.DEBUG) # always verbose in the file
	fh.setFormatter(formatter)
	# notice that STDERR does not get saved to the log file
	# so errors from underlying libraries (eg. openbabel) etc. that report
	# on stderr will not be logged to disk.
	
	# remove old handlers!
	while logger.handlers:
		logger.removeHandler(logger.handlers[0])
	
	# Add ch to logger
	logger.addHandler(ch)
	logger.addHandler(fh)
	
################################################################################

def generateExecutionPlots(execTime, coreSpeciesCount, coreReactionCount, \
	edgeSpeciesCount, edgeReactionCount, memoryUse, restartSize):
	"""
	Generate a number of plots describing the statistics of the RMG job, 
	including the reaction model core and edge size and memory use versus
	execution time. These will be placed in the output directory in the plot/
	folder.
	"""

	# Only generate plots if that flag is turned on (in input file)
	if not settings.generatePlots:
		return
	
	import matplotlib.pyplot as plt
	fig = plt.figure()
	ax1 = fig.add_subplot(111)
	ax1.semilogx(execTime, coreSpeciesCount, 'o-b')
	ax1.set_xlabel('Execution time (s)')
	ax1.set_ylabel('Number of core species')
	ax2 = ax1.twinx()
	ax2.semilogx(execTime, coreReactionCount, 'o-r')
	ax2.set_ylabel('Number of core reactions')
	plt.savefig(os.path.join(settings.outputDirectory, 'plot/coreSize.svg'))
	plt.clf()

	fig = plt.figure()
	ax1 = fig.add_subplot(111)
	ax1.loglog(execTime, edgeSpeciesCount, 'o-b')
	ax1.set_xlabel('Execution time (s)')
	ax1.set_ylabel('Number of edge species')
	ax2 = ax1.twinx()
	ax2.loglog(execTime, edgeReactionCount, 'o-r')
	ax2.set_ylabel('Number of edge reactions')
	plt.savefig(os.path.join(settings.outputDirectory, 'plot/edgeSize.svg'))
	plt.clf()

	fig = plt.figure()
	ax1 = fig.add_subplot(111)
	ax1.semilogx(execTime, memoryUse, 'o-k')
	ax1.semilogx(execTime, restartSize, 'o-g')
	ax1.set_xlabel('Execution time (s)')
	ax1.set_ylabel('Memory (MB)')
	ax1.legend(['RAM', 'Restart file'], loc=2)
	plt.savefig(os.path.join(settings.outputDirectory, 'plot/memoryUse.svg'))
	plt.clf()

################################################################################

def printRMGHeader():
	"""
	Output a header containing identifying information about RMG to the log.
	"""

	logging.info('################################################################')
	logging.info('#                                                              #')
	logging.info('#              RMG - Reaction Mechanism Generator              #')
	logging.info('#                    Python Version 0.0.1                      #')
	logging.info('#                         14 May 2009                          #')
	logging.info('#                                                              #')
	logging.info('#                 http://rmg.sourceforge.net/                  #')
	logging.info('#                                                              #')
	logging.info('################################################################\n')
	<|MERGE_RESOLUTION|>--- conflicted
+++ resolved
@@ -45,10 +45,7 @@
 import settings
 import species
 import reaction
-<<<<<<< HEAD
-=======
-
->>>>>>> 85c06b00
+
 
 ################################################################################
 
@@ -102,24 +99,15 @@
 	# Initialize reaction model
 	if options.restart:
 		import cPickle
-<<<<<<< HEAD
-		logging.info('Loading previous restart file...')
-		f = open(os.path.join(settings.outputDirectory,'restart.pkl'), 'rb')
-		species.speciesList = cPickle.load(f)
-		species.speciesCounter = len(species.speciesList)
-=======
 		import ctml_writer
 		logging.info('Loading previous restart file...')
 		f = open(os.path.join(settings.outputDirectory,'restart.pkl'), 'rb')
 		species.speciesList = cPickle.load(f)
 		species.speciesCounter = cPickle.load(f)
->>>>>>> 85c06b00
 		reaction.reactionList = cPickle.load(f)
 		reactionModel = cPickle.load(f)
 		reactionSystems = cPickle.load(f)
 		f.close()
-<<<<<<< HEAD
-=======
 		# Cantera stuff
 		reload(ctml_writer) # ensure new empty ctml_writer._species and ._reactions lists
 		for reactor in reactionSystems:
@@ -132,7 +120,6 @@
 			# add reaction to ctml_writer._reactions list
 			rxn.toCantera()
 		#print "enter 'c' to continue"; import pdb; pdb.set_trace()
->>>>>>> 85c06b00
 		options.restart = False # have already restarted
 	else:
 		reactionModel.initialize(coreSpecies)
@@ -178,10 +165,7 @@
 		logging.info('Saving restart file...')
 		f = open(os.path.join(settings.outputDirectory,'restart.pkl'), 'wb')
 		cPickle.dump(species.speciesList, f)
-<<<<<<< HEAD
-=======
 		cPickle.dump(species.speciesCounter, f)
->>>>>>> 85c06b00
 		cPickle.dump(reaction.reactionList, f)
 		cPickle.dump(reactionModel, f)
 		cPickle.dump(reactionSystems, f)
